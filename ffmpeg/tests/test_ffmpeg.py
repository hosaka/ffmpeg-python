from __future__ import unicode_literals

from builtins import str
from builtins import bytes
from builtins import range
import ffmpeg
import os
import pytest
import random
import re
import subprocess


TEST_DIR = os.path.dirname(__file__)
SAMPLE_DATA_DIR = os.path.join(TEST_DIR, 'sample_data')
TEST_INPUT_FILE1 = os.path.join(SAMPLE_DATA_DIR, 'in1.mp4')
TEST_OVERLAY_FILE = os.path.join(SAMPLE_DATA_DIR, 'overlay.png')
TEST_OUTPUT_FILE1 = os.path.join(SAMPLE_DATA_DIR, 'out1.mp4')
TEST_OUTPUT_FILE2 = os.path.join(SAMPLE_DATA_DIR, 'out2.mp4')
BOGUS_INPUT_FILE = os.path.join(SAMPLE_DATA_DIR, 'bogus')


subprocess.check_call(['ffmpeg', '-version'])


def test_escape_chars():
    assert ffmpeg._utils.escape_chars('a:b', ':') == 'a\:b'
    assert ffmpeg._utils.escape_chars('a\\:b', ':\\') == 'a\\\\\\:b'
    assert ffmpeg._utils.escape_chars('a:b,c[d]e%{}f\'g\'h\\i', '\\\':,[]%') == 'a\\:b\\,c\\[d\\]e\\%{}f\\\'g\\\'h\\\\i'
    assert ffmpeg._utils.escape_chars(123, ':\\') == '123'


def test_fluent_equality():
    base1 = ffmpeg.input('dummy1.mp4')
    base2 = ffmpeg.input('dummy1.mp4')
    base3 = ffmpeg.input('dummy2.mp4')
    t1 = base1.trim(start_frame=10, end_frame=20)
    t2 = base1.trim(start_frame=10, end_frame=20)
    t3 = base1.trim(start_frame=10, end_frame=30)
    t4 = base2.trim(start_frame=10, end_frame=20)
    t5 = base3.trim(start_frame=10, end_frame=20)
    assert t1 == t2
    assert t1 != t3
    assert t1 == t4
    assert t1 != t5


def test_fluent_concat():
    base = ffmpeg.input('dummy.mp4')
    trimmed1 = base.trim(start_frame=10, end_frame=20)
    trimmed2 = base.trim(start_frame=30, end_frame=40)
    trimmed3 = base.trim(start_frame=50, end_frame=60)
    concat1 = ffmpeg.concat(trimmed1, trimmed2, trimmed3)
    concat2 = ffmpeg.concat(trimmed1, trimmed2, trimmed3)
    concat3 = ffmpeg.concat(trimmed1, trimmed3, trimmed2)
    assert concat1 == concat2
    assert concat1 != concat3


def test_fluent_output():
    (ffmpeg
        .input('dummy.mp4')
        .trim(start_frame=10, end_frame=20)
        .output('dummy2.mp4')
    )


def test_fluent_complex_filter():
    in_file = ffmpeg.input('dummy.mp4')
    return (ffmpeg
        .concat(
            in_file.trim(start_frame=10, end_frame=20),
            in_file.trim(start_frame=30, end_frame=40),
            in_file.trim(start_frame=50, end_frame=60)
        )
        .output('dummy2.mp4')
    )


def test_node_repr():
    in_file = ffmpeg.input('dummy.mp4')
    trim1 = ffmpeg.trim(in_file, start_frame=10, end_frame=20)
    trim2 = ffmpeg.trim(in_file, start_frame=30, end_frame=40)
    trim3 = ffmpeg.trim(in_file, start_frame=50, end_frame=60)
    concatted = ffmpeg.concat(trim1, trim2, trim3)
    output = ffmpeg.output(concatted, 'dummy2.mp4')
    assert repr(in_file.node) == 'input(filename={!r}) <{}>'.format('dummy.mp4', in_file.node.short_hash)
    assert repr(trim1.node) == 'trim(end_frame=20, start_frame=10) <{}>'.format(trim1.node.short_hash)
    assert repr(trim2.node) == 'trim(end_frame=40, start_frame=30) <{}>'.format(trim2.node.short_hash)
    assert repr(trim3.node) == 'trim(end_frame=60, start_frame=50) <{}>'.format(trim3.node.short_hash)
    assert repr(concatted.node) == 'concat(n=3) <{}>'.format(concatted.node.short_hash)
    assert repr(output.node) == 'output(filename={!r}) <{}>'.format('dummy2.mp4', output.node.short_hash)


def test_stream_repr():
    in_file = ffmpeg.input('dummy.mp4')
    assert repr(in_file) == 'input(filename={!r})[None] <{}>'.format('dummy.mp4', in_file.node.short_hash)
    split0 = in_file.filter_multi_output('split')[0]
    assert repr(split0) == 'split()[0] <{}>'.format(split0.node.short_hash)
    dummy_out = in_file.filter_multi_output('dummy')['out']
    assert repr(dummy_out) == 'dummy()[{!r}] <{}>'.format(dummy_out.label, dummy_out.node.short_hash)


def test__get_args__simple():
    out_file = ffmpeg.input('dummy.mp4').output('dummy2.mp4')
    assert out_file.get_args() == ['-i', 'dummy.mp4', 'dummy2.mp4']


def test_global_args():
    out_file = ffmpeg.input('dummy.mp4').output('dummy2.mp4').global_args('-progress', 'someurl')
    assert out_file.get_args() == ['-i', 'dummy.mp4', 'dummy2.mp4', '-progress', 'someurl']


def _get_simple_example():
    return ffmpeg.input(TEST_INPUT_FILE1).output(TEST_OUTPUT_FILE1)


def _get_complex_filter_example():
    split = (ffmpeg
        .input(TEST_INPUT_FILE1)
        .vflip()
        .split()
    )
    split0 = split[0]
    split1 = split[1]

    overlay_file = ffmpeg.input(TEST_OVERLAY_FILE)
    overlay_file = ffmpeg.crop(overlay_file, 10, 10, 158, 112)
    return (ffmpeg
        .concat(
            split0.trim(start_frame=10, end_frame=20),
            split1.trim(start_frame=30, end_frame=40),
        )
        .overlay(overlay_file.hflip())
        .drawbox(50, 50, 120, 120, color='red', thickness=5)
        .output(TEST_OUTPUT_FILE1)
        .overwrite_output()
    )


def test__get_args__complex_filter():
    out = _get_complex_filter_example()
    args = ffmpeg.get_args(out)
    assert args == ['-i', TEST_INPUT_FILE1,
        '-i', TEST_OVERLAY_FILE,
        '-filter_complex',
            '[0]vflip[s0];' \
            '[s0]split=2[s1][s2];' \
            '[s1]trim=end_frame=20:start_frame=10[s3];' \
            '[s2]trim=end_frame=40:start_frame=30[s4];' \
            '[s3][s4]concat=n=2[s5];' \
            '[1]crop=158:112:10:10[s6];' \
            '[s6]hflip[s7];' \
            '[s5][s7]overlay=eof_action=repeat[s8];' \
            '[s8]drawbox=50:50:120:120:red:t=5[s9]',
        '-map', '[s9]', TEST_OUTPUT_FILE1,
        '-y'
    ]


def test_combined_output():
    i1 = ffmpeg.input(TEST_INPUT_FILE1)
    i2 = ffmpeg.input(TEST_OVERLAY_FILE)
    out = ffmpeg.output(i1, i2, TEST_OUTPUT_FILE1)
    assert out.get_args() == [
        '-i', TEST_INPUT_FILE1,
        '-i', TEST_OVERLAY_FILE,
        '-map', '[0]',
        '-map', '[1]',
        TEST_OUTPUT_FILE1
    ]


def test_filter_with_selector():
    i = ffmpeg.input(TEST_INPUT_FILE1)
    v1 = i['v'].hflip()
    a1 = i['a'].filter_('aecho', 0.8, 0.9, 1000, 0.3)
    out = ffmpeg.output(a1, v1, TEST_OUTPUT_FILE1)
    assert out.get_args() == [
        '-i', TEST_INPUT_FILE1,
        '-filter_complex',
        '[0:a]aecho=0.8:0.9:1000:0.3[s0];' \
        '[0:v]hflip[s1]',
        '-map', '[s0]', '-map', '[s1]',
        TEST_OUTPUT_FILE1
    ]


def test_get_item_with_bad_selectors():
    input = ffmpeg.input(TEST_INPUT_FILE1)

    with pytest.raises(ValueError) as excinfo:
        input['a']['a']
    assert str(excinfo.value).startswith('Stream already has a selector:')

    with pytest.raises(TypeError) as excinfo:
        input[:'a']
    assert str(excinfo.value).startswith("Expected string index (e.g. 'a')")

    with pytest.raises(TypeError) as excinfo:
        input[5]
    assert str(excinfo.value).startswith("Expected string index (e.g. 'a')")


def _get_complex_filter_asplit_example():
    split = (ffmpeg
        .input(TEST_INPUT_FILE1)
        .vflip()
        .asplit()
    )
    split0 = split[0]
    split1 = split[1]

    return (ffmpeg
        .concat(
            split0.filter_('atrim', start=10, end=20),
            split1.filter_('atrim', start=30, end=40),
        )
        .output(TEST_OUTPUT_FILE1)
        .overwrite_output()
    )


def test_filter_asplit():
    out = _get_complex_filter_asplit_example()
    args = out.get_args()
    assert args == [
        '-i',
        TEST_INPUT_FILE1,
        '-filter_complex',
        '[0]vflip[s0];[s0]asplit=2[s1][s2];[s1]atrim=end=20:start=10[s3];[s2]atrim=end=40:start=30[s4];[s3]'
        '[s4]concat=n=2[s5]',
        '-map',
        '[s5]',
        TEST_OUTPUT_FILE1,
        '-y'
    ]


<<<<<<< HEAD

def test__output__bitrate():
    args = (
        ffmpeg
        .input('in')
        .output('out', video_bitrate=1000, audio_bitrate=200)
        .get_args()
    )
    assert args == ['-i', 'in', '-b:v', '1000', '-b:a', '200', 'out']
=======
@pytest.mark.parametrize('video_size', [(320, 240), '320x240'])
def test__output__video_size(video_size):
    args = (
        ffmpeg
        .input('in')
        .output('out', video_size=video_size)
        .get_args()
    )
    assert args == ['-i', 'in', '-video_size', '320x240', 'out']
>>>>>>> 1681e8c8


def test_filter_normal_arg_escape():
    """Test string escaping of normal filter args (e.g. ``font`` param of ``drawtext`` filter)."""
    def _get_drawtext_font_repr(font):
        """Build a command-line arg using drawtext ``font`` param and extract the ``-filter_complex`` arg."""
        args = (ffmpeg
            .input('in')
            .drawtext('test', font='a{}b'.format(font))
            .output('out')
            .get_args()
        )
        assert args[:3] == ['-i', 'in', '-filter_complex']
        assert args[4:] == ['-map', '[s0]', 'out']
        match = re.match(r'\[0\]drawtext=font=a((.|\n)*)b:text=test\[s0\]', args[3], re.MULTILINE)
        assert match is not None, 'Invalid -filter_complex arg: {!r}'.format(args[3])
        return match.group(1)

    expected_backslash_counts = {
        'x': 0,
        '\'': 3,
        '\\': 3,
        '%': 0,
        ':': 2,
        ',': 1,
        '[': 1,
        ']': 1,
        '=': 2,
        '\n': 0,
    }
    for ch, expected_backslash_count in list(expected_backslash_counts.items()):
        expected = '{}{}'.format('\\' * expected_backslash_count, ch)
        actual = _get_drawtext_font_repr(ch)
        assert expected == actual


def test_filter_text_arg_str_escape():
    """Test string escaping of normal filter args (e.g. ``text`` param of ``drawtext`` filter)."""
    def _get_drawtext_text_repr(text):
        """Build a command-line arg using drawtext ``text`` param and extract the ``-filter_complex`` arg."""
        args = (ffmpeg
            .input('in')
            .drawtext('a{}b'.format(text))
            .output('out')
            .get_args()
        )
        assert args[:3] == ['-i', 'in', '-filter_complex']
        assert args[4:] == ['-map', '[s0]', 'out']
        match = re.match(r'\[0\]drawtext=text=a((.|\n)*)b\[s0\]', args[3], re.MULTILINE)
        assert match is not None, 'Invalid -filter_complex arg: {!r}'.format(args[3])
        return match.group(1)

    expected_backslash_counts = {
        'x': 0,
        '\'': 7,
        '\\': 7,
        '%': 4,
        ':': 2,
        ',': 1,
        '[': 1,
        ']': 1,
        '=': 2,
        '\n': 0,
    }
    for ch, expected_backslash_count in list(expected_backslash_counts.items()):
        expected = '{}{}'.format('\\' * expected_backslash_count, ch)
        actual = _get_drawtext_text_repr(ch)
        assert expected == actual


#def test_version():
#    subprocess.check_call(['ffmpeg', '-version'])


def test__compile():
    out_file = ffmpeg.input('dummy.mp4').output('dummy2.mp4')
    assert out_file.compile() == ['ffmpeg', '-i', 'dummy.mp4', 'dummy2.mp4']
    assert out_file.compile(cmd='ffmpeg.old') == ['ffmpeg.old', '-i', 'dummy.mp4', 'dummy2.mp4']


def test__run():
    stream = _get_complex_filter_example()
    out, err = ffmpeg.run(stream)
    assert out is None
    assert err is None


@pytest.mark.parametrize('capture_stdout', [True, False])
@pytest.mark.parametrize('capture_stderr', [True, False])
def test__run__capture_out(mocker, capture_stdout, capture_stderr):
    mocker.patch.object(ffmpeg._run, 'compile', return_value=['echo', 'test'])
    stream = _get_simple_example()
    out, err = ffmpeg.run(stream, capture_stdout=capture_stdout, capture_stderr=capture_stderr)
    if capture_stdout:
        assert out == 'test\n'.encode()
    else:
        assert out is None
    if capture_stderr:
        assert err == ''.encode()
    else:
        assert err is None


def test__run__input_output(mocker):
    mocker.patch.object(ffmpeg._run, 'compile', return_value=['cat'])
    stream = _get_simple_example()
    out, err = ffmpeg.run(stream, input='test'.encode(), capture_stdout=True)
    assert out == 'test'.encode()
    assert err is None


@pytest.mark.parametrize('capture_stdout', [True, False])
@pytest.mark.parametrize('capture_stderr', [True, False])
def test__run__error(mocker, capture_stdout, capture_stderr):
    mocker.patch.object(ffmpeg._run, 'compile', return_value=['ffmpeg'])
    stream = _get_complex_filter_example()
    with pytest.raises(ffmpeg.Error) as excinfo:
        out, err = ffmpeg.run(stream, capture_stdout=capture_stdout, capture_stderr=capture_stderr)
    assert str(excinfo.value) == 'ffmpeg error (see stderr output for detail)'
    out = excinfo.value.stdout
    err = excinfo.value.stderr
    if capture_stdout:
        assert out == ''.encode()
    else:
        assert out is None
    if capture_stderr:
        assert err.decode().startswith('ffmpeg version')
    else:
        assert err is None


def test__run__multi_output():
    in_ = ffmpeg.input(TEST_INPUT_FILE1)
    out1 = in_.output(TEST_OUTPUT_FILE1)
    out2 = in_.output(TEST_OUTPUT_FILE2)
    ffmpeg.run([out1, out2], overwrite_output=True)


def test__run__dummy_cmd():
    stream = _get_complex_filter_example()
    ffmpeg.run(stream, cmd='true')


def test__run__dummy_cmd_list():
    stream = _get_complex_filter_example()
    ffmpeg.run(stream, cmd=['true', 'ignored'])


def test__filter__custom():
    stream = ffmpeg.input('dummy.mp4')
    stream = ffmpeg.filter_(stream, 'custom_filter', 'a', 'b', kwarg1='c')
    stream = ffmpeg.output(stream, 'dummy2.mp4')
    assert stream.get_args() == [
        '-i', 'dummy.mp4',
        '-filter_complex', '[0]custom_filter=a:b:kwarg1=c[s0]',
        '-map', '[s0]',
        'dummy2.mp4'
    ]


def test__filter__custom_fluent():
    stream = (ffmpeg
        .input('dummy.mp4')
        .filter_('custom_filter', 'a', 'b', kwarg1='c')
        .output('dummy2.mp4')
    )
    assert stream.get_args() == [
        '-i', 'dummy.mp4',
        '-filter_complex', '[0]custom_filter=a:b:kwarg1=c[s0]',
        '-map', '[s0]',
        'dummy2.mp4'
    ]


def test__merge_outputs():
    in_ = ffmpeg.input('in.mp4')
    out1 = in_.output('out1.mp4')
    out2 = in_.output('out2.mp4')
    assert ffmpeg.merge_outputs(out1, out2).get_args() == [
        '-i', 'in.mp4', 'out1.mp4', 'out2.mp4'
    ]
    assert ffmpeg.get_args([out1, out2]) == [
        '-i', 'in.mp4', 'out2.mp4', 'out1.mp4'
    ]


def test__input__start_time():
    assert ffmpeg.input('in', ss=10.5).output('out').get_args() == ['-ss', '10.5', '-i', 'in', 'out']
    assert ffmpeg.input('in', ss=0.0).output('out').get_args() == ['-ss', '0.0', '-i', 'in', 'out']


def test_multi_passthrough():
    out1 = ffmpeg.input('in1.mp4').output('out1.mp4')
    out2 = ffmpeg.input('in2.mp4').output('out2.mp4')
    out = ffmpeg.merge_outputs(out1, out2)
    assert ffmpeg.get_args(out) == [
        '-i', 'in1.mp4',
        '-i', 'in2.mp4',
        'out1.mp4',
        '-map', '[1]',  # FIXME: this should not be here (see #23)
        'out2.mp4'
    ]
    assert ffmpeg.get_args([out1, out2]) == [
        '-i', 'in2.mp4',
        '-i', 'in1.mp4',
        'out2.mp4',
        '-map', '[1]',  # FIXME: this should not be here (see #23)
        'out1.mp4'
    ]


def test_pipe():
    width = 32
    height = 32
    frame_size = width * height * 3  # 3 bytes for rgb24
    frame_count = 10
    start_frame = 2

    out = (ffmpeg
        .input('pipe:0', format='rawvideo', pixel_format='rgb24', video_size=(width, height), framerate=10)
        .trim(start_frame=start_frame)
        .output('pipe:1', format='rawvideo')
    )

    args = out.get_args()
    assert args == [
        '-f', 'rawvideo',
        '-video_size', '{}x{}'.format(width, height),
        '-framerate', '10',
        '-pixel_format', 'rgb24',
        '-i', 'pipe:0',
        '-filter_complex',
            '[0]trim=start_frame=2[s0]',
        '-map', '[s0]',
        '-f', 'rawvideo',
        'pipe:1'
    ]

    cmd = ['ffmpeg'] + args
    p = subprocess.Popen(cmd, stdin=subprocess.PIPE, stdout=subprocess.PIPE, stderr=subprocess.PIPE)

    in_data = bytes(bytearray([random.randint(0,255) for _ in range(frame_size * frame_count)]))
    p.stdin.write(in_data)  # note: this could block, in which case need to use threads
    p.stdin.close()

    out_data = p.stdout.read()
    assert len(out_data) == frame_size * (frame_count - start_frame)
    assert out_data == in_data[start_frame*frame_size:]


def test__probe():
    data = ffmpeg.probe(TEST_INPUT_FILE1)
    assert set(data.keys()) == {'format', 'streams'}
    assert data['format']['duration'] == '7.036000'


def test__probe__exception():
    with pytest.raises(ffmpeg.Error) as excinfo:
        ffmpeg.probe(BOGUS_INPUT_FILE)
    assert str(excinfo.value) == 'ffprobe error (see stderr output for detail)'
    assert 'No such file or directory'.encode() in excinfo.value.stderr<|MERGE_RESOLUTION|>--- conflicted
+++ resolved
@@ -237,8 +237,6 @@
     ]
 
 
-<<<<<<< HEAD
-
 def test__output__bitrate():
     args = (
         ffmpeg
@@ -247,7 +245,8 @@
         .get_args()
     )
     assert args == ['-i', 'in', '-b:v', '1000', '-b:a', '200', 'out']
-=======
+
+
 @pytest.mark.parametrize('video_size', [(320, 240), '320x240'])
 def test__output__video_size(video_size):
     args = (
@@ -257,7 +256,6 @@
         .get_args()
     )
     assert args == ['-i', 'in', '-video_size', '320x240', 'out']
->>>>>>> 1681e8c8
 
 
 def test_filter_normal_arg_escape():
